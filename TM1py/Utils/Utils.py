--- conflicted
+++ resolved
@@ -5,11 +5,7 @@
 import re
 import urllib.parse as urlparse
 from typing import Dict, List, Tuple, Iterable, Optional, Generator
-<<<<<<< HEAD
 from enum import Enum, unique
-=======
->>>>>>> 7410e5d5
-
 from TM1py.Exceptions.Exceptions import TM1pyVersionException
 
 try:
@@ -251,8 +247,8 @@
     * Returns 3-dimensional cell structure for tabbed grids or multiple charts
     * Rows and pages are dicts, addressable by their name. Proper order of rows can be obtained in headers[1]
     * Example 'cells' return format:
-        'cells': {
-            '10100': {
+        'cells': { 
+            '10100': { 
                 'Net Operating Income': [ 19832724.72429739,
                                           20365654.788303416,
                                           20729201.329183243,
@@ -261,7 +257,7 @@
                              29512482.207418434,
                              29913730.038971487,
                              29563345.9542385]},
-            '10200': {
+            '10200': { 
                 'Net Operating Income': [ 9853293.623709997,
                                            10277650.763958748,
                                            10466934.096533755,
@@ -312,19 +308,19 @@
     * Useful for grids or charting libraries that want an array of cell values per column
     * Returns 3-dimensional cell structure for tabbed grids or multiple charts
     * Example 'cells' return format:
-        'cells': {
-            '10100': [
+        'cells': { 
+            '10100': [ 
                 ['Q1-2004', 28981046.50724231, 19832724.72429739],
                 ['Q2-2004', 29512482.207418434, 20365654.788303416],
                 ['Q3-2004', 29913730.038971487, 20729201.329183243],
                 ['Q4-2004', 29563345.9542385, 20480205.20121749]],
-            '10200': [
+            '10200': [ 
                 ['Q1-2004', 13888143.710000003, 9853293.623709997],
                 ['Q2-2004', 14300216.43, 10277650.763958748],
                 ['Q3-2004', 14502421.63, 10466934.096533755],
                 ['Q4-2004', 14321501.940000001, 10333095.839474997]]
         },
-
+    
     :param raw_cellset_as_dict: raw data from TM1
     :param value_precision: Integer (optional) specifying number of decimal places to return
     :return: dict : { titles: [], headers: [axis][], cells: { Page0: [  [column name, column values], [], ... ], ...} }
@@ -360,7 +356,7 @@
 
 def build_headers_from_cellset(raw_cellset_as_dict: Dict, force_header_dimensionality: int = 1) -> Dict:
     """ Extract dimension headers from cellset into dictionary of titles (slicers) and headers (row,column,page)
-    * Title dimensions are in a single list of dicts
+    * Title dimensions are in a single list of dicts 
     * Header dimensions are a 2-dimensional list of the element dicts
 
       * The first dimension in the header list is the axis
@@ -451,10 +447,10 @@
         element_names: Iterable[str],
         hierarchy_names: Optional[Iterable[str]] = None) -> Generator:
     """ Create tuple of unique names from dimension, hierarchy and elements
-
-    :param dimension_names:
-    :param element_names:
-    :param hierarchy_names:
+    
+    :param dimension_names: 
+    :param element_names: 
+    :param hierarchy_names: 
     :return: Generator
     """
     if not hierarchy_names:
@@ -471,11 +467,11 @@
 def build_pandas_dataframe_from_cellset(cellset: Dict, multiindex: bool = True,
                                         sort_values: bool = True) -> 'pd.DataFrame':
     """
-
-    :param cellset:
+    
+    :param cellset: 
     :param multiindex: True or False
     :param sort_values: Boolean to control sorting in result DataFrame
-    :return:
+    :return: 
     """
     try:
         cellset_clean = {}
@@ -508,7 +504,7 @@
 @require_pandas
 def build_cellset_from_pandas_dataframe(df: 'pd.DataFrame') -> 'CaseAndSpaceInsensitiveTuplesDict':
     """
-
+    
     :param df: a Pandas Dataframe, with dimension-column mapping in correct order. As created in build_pandas_dataframe_from_cellset
     :return: a CaseAndSpaceInsensitiveTuplesDict
     """
@@ -538,8 +534,7 @@
     seconds = (int(d) * 86400) + (int(h) * 3600) + (int(m) * 60) + int(s)
     return seconds
 
-
-def add_url_parameters(url, **kwargs: str) -> str:
+def url_parameters_add(url, **kwargs: str) -> str:
     """ Append parameters to url string passed in kwargs
 
     :param url: str
@@ -549,18 +544,13 @@
     parameters = []
     for key, value in kwargs.items():
         if value is not None:
-            value = value.replace("'", "''") if isinstance(value, str) else value
+            value = value.replace("'", "''") if isinstance(value, str) else value 
             parameters.append(key + "=" + value)
-
     url_parts = list(urlparse.urlparse(url))
     query_part = url_parts[4]
-    if query_part:
-        query_part += "&"
-    query_part += "&".join(parameters)
-
+    query_part += "&" + "&".join(parameters) if query_part else "&".join(parameters)
     url_parts[4] = query_part
     return urlparse.urlunparse(url_parts)
-
 
 class CaseAndSpaceInsensitiveDict(collections.abc.MutableMapping):
     """A case-and-space-insensitive dict-like object with String keys.
@@ -572,7 +562,7 @@
     All keys are expected to be strings. The structure remembers the
     case of the last key to be set, and ``iter(instance)``,
     ``keys()``, ``items()``, ``iterkeys()``, and ``iteritems()``
-    will contain case-sensitive keys.
+    will contain case-sensitive keys. 
 
     However, querying and contains testing is case insensitive:
         elements = TM1pyElementsDictionary()
@@ -647,7 +637,7 @@
     All keys are expected to be tuples of strings. The structure remembers the
     case of the last key to be set, and ``iter(instance)``,
     ``keys()``, ``items()``, ``iterkeys()``, and ``iteritems()``
-    will contain case-sensitive keys.
+    will contain case-sensitive keys. 
 
     However, querying and contains testing is case insensitive:
         data = CaseAndSpaceInsensitiveTuplesDict()
@@ -772,6 +762,7 @@
 
 
 def get_cube(mdx: str) -> str:
+
     # replace tabs, line breaks, spaces
     mdx = re.sub(r'\s+', '', mdx)
 
@@ -808,45 +799,4 @@
     """
     return "".join(["{" if not expression.startswith("{") else "",
                     expression,
-                    "}" if not expression.endswith("}") else ""])
-
-
-@unique
-class CellUpdateableProperty(Enum):
-    SECURITY_RESTRICTED = 1
-    UPDATE_CUBE_APPLICABLE = 2
-    RULE_IS_APPLIED = 3
-    PICKLIST_EXISTS = 4
-    SANDBOX_VALUE_IS_DIFFERENT_TO_BASE = 5
-    NO_SPREADING_HOLD = 9
-    LEAF_HOLD = 10
-    CONSOLIDATION_SPREADING_HOLD = 11
-    TEMPORARY_SPREADING_HOLD = 12
-    CELL_IS_NOT_UPDATEABLE = 29
-
-
-def extract_cell_updateable_property(decimal_value: int, cell_property: CellUpdateableProperty) -> bool:
-    """ Function converts passed decimal (integer) value to binary
-    and extracts specified (cell_property) bit counting from the right.
-    It will return TRUE if bit is set, and FALSE if bit is not set
-    Each cell has 'Updateable' property - a decimal value, which needs to be converted to binary to get information
-    about the cell
-
-    :param decimal_value: int Decimal number
-    :param cell_property: CellUpdateableProperty enum property to extract from decimal value
-    :return: bool
-
-    """
-    bit = (decimal_value & (1 << cell_property.value - 1)) != 0
-    return bit
-
-
-def cell_is_updateable(cell: dict) -> bool:
-    """ Function checks if the cell can be updated
-    :param cell: dict cell including Updateable property
-    :return: bool
-    """
-    if cell.get("Updateable"):
-        bit = extract_cell_updateable_property(cell["Updateable"], CellUpdateableProperty.CELL_IS_NOT_UPDATEABLE)
-        updateable = not bit
-        return updateable+                    "}" if not expression.endswith("}") else ""])